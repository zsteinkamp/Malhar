/*
 * Copyright (c) 2013 DataTorrent, Inc. ALL Rights Reserved.
 *
 * Licensed under the Apache License, Version 2.0 (the "License");
 * you may not use this file except in compliance with the License.
 * You may obtain a copy of the License at
 *
 *   http://www.apache.org/licenses/LICENSE-2.0
 *
 * Unless required by applicable law or agreed to in writing, software
 * distributed under the License is distributed on an "AS IS" BASIS,
 * WITHOUT WARRANTIES OR CONDITIONS OF ANY KIND, either express or implied.
 * See the License for the specific language governing permissions and
 * limitations under the License.
 */
package com.datatorrent.contrib.kafka;

import java.io.File;
import java.io.IOException;
import java.net.InetSocketAddress;
import java.util.Properties;

import kafka.admin.TopicCommand;
import kafka.server.KafkaConfig;
import kafka.server.KafkaServerStartable;
import kafka.utils.Utils;

import org.apache.zookeeper.server.NIOServerCnxnFactory;
import org.apache.zookeeper.server.ZooKeeperServer;
import org.junit.After;
import org.junit.Before;
import org.slf4j.LoggerFactory;

/**
 * This is a base class setup/clean Kafka testing environment for all the input/output test
 * If it's a multipartition test, this class creates 2 kafka partitions
 */
public class KafkaOperatorTestBase
{

  public static final String END_TUPLE = "END_TUPLE";
  public static final int TEST_ZOOKEEPER_PORT =  2182;
  public static final int TEST_KAFKA_BROKER1_PORT =  9092;
  public static final int TEST_KAFKA_BROKER2_PORT =  9093;
  public static final String TEST_TOPIC = "test_topic";

  static final org.slf4j.Logger logger = LoggerFactory.getLogger(KafkaOperatorTestBase.class);
  // since Kafka 0.8 use KafkaServerStatble instead of KafkaServer
  private KafkaServerStartable kserver;
  // it wont be initialized unless hasMultiPartition is set to true
  private KafkaServerStartable kserver2;
  private NIOServerCnxnFactory standaloneServerFactory;

  public String baseDir = "/tmp";

  private final String zkdir = "zookeeper-server-data";
  private final String kafkadir1 = "kafka-server-data1";
  private final String kafkadir2 = "kafka-server-data2";
  protected boolean hasMultiPartition = false;


  public void startZookeeper()
  {

    try {
      int clientPort = TEST_ZOOKEEPER_PORT;
      int numConnections = 10;
      int tickTime = 2000;
      File dir = new File(baseDir, zkdir);

      ZooKeeperServer kserver = new ZooKeeperServer(dir, dir, tickTime);
      standaloneServerFactory = new NIOServerCnxnFactory();
      standaloneServerFactory.configure(new InetSocketAddress(clientPort), numConnections);
      standaloneServerFactory.startup(kserver); // start the zookeeper server.
      //kserver.startup();
    }
    catch (InterruptedException ex) {
      logger.debug(ex.getLocalizedMessage());
    }
    catch (IOException ex) {
      logger.debug(ex.getLocalizedMessage());
    }
  }

  public void stopZookeeper()
  {
    standaloneServerFactory.shutdown();
    Utils.rm(new File(baseDir, zkdir));
  }

  public void startKafkaServer()
  {
    Properties props = new Properties();
    props.setProperty("broker.id", "0");
    props.setProperty("log.dirs", new File(baseDir, kafkadir1).toString());
    props.setProperty("zookeeper.connect", "localhost:"+TEST_ZOOKEEPER_PORT);
    props.setProperty("port", ""+TEST_KAFKA_BROKER1_PORT);
    if(hasMultiPartition){
      props.setProperty("num.partitions", "2");
      props.setProperty("default.replication.factor", "2");
    } else {
      props.setProperty("num.partitions", "1");
    }
    // set this to 50000 to boost the performance so most test data are in memory before flush to disk
    props.setProperty("log.flush.interval.messages", "50000");
    kserver = new KafkaServerStartable(new KafkaConfig(props));
    kserver.startup();
    if(hasMultiPartition){
      props.setProperty("broker.id", "1");
      props.setProperty("log.dirs", new File(baseDir, kafkadir2).toString());
      props.setProperty("port", "" + TEST_KAFKA_BROKER2_PORT);
      props.setProperty("num.partitions", "2");
      props.setProperty("default.replication.factor", "2");
      kserver2 = new KafkaServerStartable(new KafkaConfig(props));
      kserver2.startup();
    }

  }

  public void stopKafkaServer()
  {
    if(hasMultiPartition){
      kserver2.shutdown();
      kserver2.awaitShutdown();
      Utils.rm(new File(baseDir, kafkadir2));
    }
    kserver.shutdown();
    kserver.awaitShutdown();
    Utils.rm(new File(baseDir, kafkadir1));
  }

  @Before
  public void beforeTest()
  {
    try {
      startZookeeper();
      startKafkaServer();
      createTopic(TEST_TOPIC);
    }
    catch (java.nio.channels.CancelledKeyException ex) {
      logger.debug("LSHIL {}", ex.getLocalizedMessage());
    }
  }

  public void createTopic(String topicName)
  {
    String[] args = new String[9];
    args[0] = "--zookeeper";
    args[1] = "localhost:" + TEST_ZOOKEEPER_PORT;
    args[2] = "--replication-factor";
    args[3] = "1";
    args[4] = "--partitions";
    if(hasMultiPartition){
      args[5] = "2";
    } else {
      args[5] = "1";
    }
    args[6] = "--topic";
<<<<<<< HEAD
    args[7] = TEST_TOPIC;
    args[8] = "--create";
    
    TopicCommand.main(args);
=======
    args[7] = topicName;
    CreateTopicCommand.main(args);
>>>>>>> 478b1ca1
    //Right now, there is no programmatic synchronized way to create the topic. have to wait 2 sec to make sure the topic is created
    // So the tests will not hit any bizarre failure
    try {
      Thread.sleep(2000);
    } catch (InterruptedException e) {
      e.printStackTrace();
    }
  }

  @After
  public void afterTest()
  {
    try {
      stopKafkaServer();
      stopZookeeper();
    }
    catch (java.nio.channels.CancelledKeyException ex) {
      logger.debug("LSHIL {}", ex.getLocalizedMessage());
    }
  }

  public void setHasMultiPartition(boolean hasMultiPartition)
  {
    this.hasMultiPartition = hasMultiPartition;
  }
}
<|MERGE_RESOLUTION|>--- conflicted
+++ resolved
@@ -156,15 +156,10 @@
       args[5] = "1";
     }
     args[6] = "--topic";
-<<<<<<< HEAD
     args[7] = TEST_TOPIC;
     args[8] = "--create";
     
     TopicCommand.main(args);
-=======
-    args[7] = topicName;
-    CreateTopicCommand.main(args);
->>>>>>> 478b1ca1
     //Right now, there is no programmatic synchronized way to create the topic. have to wait 2 sec to make sure the topic is created
     // So the tests will not hit any bizarre failure
     try {
